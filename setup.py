--- conflicted
+++ resolved
@@ -37,12 +37,8 @@
           'docs': ['sphinx'],
           'viz': ['ase',
                   'nglview'],
-<<<<<<< HEAD
+          'bandstructure': ['seekpath'],
           'plotting': ['matplotlib>=2.0',
-=======
-          'bandstructure': ['seekpath'],
-          'plotting': ['matplotlib==1.5',
->>>>>>> c8a53eae
                        'python-ternary==2.0',
                        'bokeh>=0.12'],
           'stats': ['ascii_graph>=1.2'],
