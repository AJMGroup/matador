#!/usr/bin/env python
import unittest
from matador.similarity.pdf_similarity import PDF, PDFOverlap
from matador.scrapers.castep_scrapers import res2dict
from matador.utils.cell_utils import abc2cart
import numpy as np
from os.path import realpath

REAL_PATH = '/'.join(realpath(__file__).split('/')[:-1]) + '/'


class PDFCalculatorTest(unittest.TestCase):
    """ Test PDF calculator. """
    def testIdealGasPDF(self, retry=0):
        # create fake matador doc
        doc = dict()
        max_retries = 3
        self.assertLess(retry, max_retries, msg='After {} attempts, PDF still failed.'.format(retry))
        num_atoms = 400
        box_size = 40
        num_samples = 10
        rmax = 15
        dr = 0.01
        i = 0
        doc['atom_types'] = num_atoms * ['C']
        doc['lattice_cart'] = np.asarray([[box_size, 0, 0], [0, box_size, 0], [0, 0, box_size]])
        doc['cell_volume'] = box_size**3
        doc['text_id'] = ['ideal', 'gas']
        doc['Gr_smear'] = np.zeros_like(np.arange(0, rmax+dr, dr))
        doc['Gr_hist'] = np.zeros_like(doc['Gr_smear'])
        while i < num_samples:
            doc['positions_frac'] = np.random.rand(num_atoms, 3)
            doc['pdf'] = PDF(doc, num_images=1, dr=dr, rmax=rmax, lazy=True, style='histogram')
            doc['pdf']._calc_pdf()
            doc['pdf_smear'] = PDF(doc, num_images=1, gaussian_width=0.01, dr=dr, rmax=rmax, lazy=True, style='smear')
            doc['pdf_smear']._calc_pdf()
            doc['Gr_smear'] += doc['pdf_smear'].Gr / num_samples
            doc['Gr_hist'] += doc['pdf'].Gr / num_samples
            i += 1
        try:
            self.assertAlmostEqual(np.mean(doc['Gr_smear']), np.mean(doc['Gr_hist']), places=1)
            self.assertAlmostEqual(np.mean(doc['Gr_smear']), 1.0, places=1)
            self.assertAlmostEqual(np.mean(doc['Gr_hist']), 1.0, places=1)
        except:
            self.testIdealGasPDF(retry=retry+1)

    def testPDFAutoImageNumber(self):
        doc, success = res2dict(REAL_PATH + 'data/LiPZn-r57des.res')
        doc['lattice_cart'] = abc2cart(doc['lattice_abc'])
        doc['text_id'] = ['pdf', 'test']
<<<<<<< HEAD
        doc['pdf_num_images'] = PDF(doc, num_images=4, **{'debug': False})
        doc['pdf_auto_images'] = PDF(doc, num_images='auto', **{'debug': False})
=======
        doc['pdf_num_images'] = PDF(doc, num_images=5, **{'debug': True})
        doc['pdf_auto_images'] = PDF(doc, num_images='auto', **{'debug': True})
>>>>>>> 5ce33083
        np.testing.assert_array_almost_equal(doc['pdf_num_images'].Gr, doc['pdf_auto_images'].Gr)

    def testOverlapPDFSameStructure(self):
        doc, success = res2dict(REAL_PATH + 'data/LiPZn-r57des.res')
        doc['lattice_cart'] = abc2cart(doc['lattice_abc'])
        doc['text_id'] = ['pdf', 'test']
        doc['pdf_smear'] = PDF(doc, num_images=3, dr=0.001, gaussian_width=0.01, style='smear')
        overlap = PDFOverlap(doc['pdf_smear'], doc['pdf_smear'])
        self.assertEqual(overlap.similarity_distance, 0.0)

    def testOverlapPDFHistVSSmear(self):
        doc, success = res2dict(REAL_PATH + 'data/LiPZn-r57des.res')
        doc['lattice_cart'] = abc2cart(doc['lattice_abc'])
        doc['text_id'] = ['pdf', 'test']
        doc['pdf_smear'] = PDF(doc, num_images=3, dr=0.001, gaussian_width=0.01, style='smear')
        doc['pdf_hist'] = PDF(doc, num_images=3, dr=0.1, style='histogram')
        overlap = PDFOverlap(doc['pdf_smear'], doc['pdf_hist'])
        self.assertLessEqual(overlap.similarity_distance, 0.01)
        self.assertGreater(overlap.similarity_distance, 0.0)


if __name__ == '__main__':
    unittest.main()<|MERGE_RESOLUTION|>--- conflicted
+++ resolved
@@ -48,13 +48,8 @@
         doc, success = res2dict(REAL_PATH + 'data/LiPZn-r57des.res')
         doc['lattice_cart'] = abc2cart(doc['lattice_abc'])
         doc['text_id'] = ['pdf', 'test']
-<<<<<<< HEAD
-        doc['pdf_num_images'] = PDF(doc, num_images=4, **{'debug': False})
-        doc['pdf_auto_images'] = PDF(doc, num_images='auto', **{'debug': False})
-=======
         doc['pdf_num_images'] = PDF(doc, num_images=5, **{'debug': True})
         doc['pdf_auto_images'] = PDF(doc, num_images='auto', **{'debug': True})
->>>>>>> 5ce33083
         np.testing.assert_array_almost_equal(doc['pdf_num_images'].Gr, doc['pdf_auto_images'].Gr)
 
     def testOverlapPDFSameStructure(self):
