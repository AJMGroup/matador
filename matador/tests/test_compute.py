--- conflicted
+++ resolved
@@ -8,11 +8,7 @@
 import glob
 import os
 from os.path import realpath
-<<<<<<< HEAD
-from matador.compute.errors import CalculationError
-=======
 from matador.compute.errors import CalculationError, MaxMemoryEstimateExceeded
->>>>>>> c7ddf5ff
 
 HOSTNAME = os.uname()[1]
 PATHS_TO_DEL = ['completed', 'bad_castep', 'input', 'logs', HOSTNAME]
@@ -31,8 +27,7 @@
 except FileNotFoundError:
     if VERBOSITY > 0:
         print('Failed to detect CASTEP')
-
-CASTEP_PRESENT = False
+    CASTEP_PRESENT = False
 
 try:
     with open('/dev/null', 'w') as devnull:
@@ -198,34 +193,24 @@
         assert s
         param_dict, s = param2dict(REAL_PATH + '/data/symmetry_failure/KSb.param', verbosity=VERBOSITY, db=False)
         assert s
-<<<<<<< HEAD
         ncores = 1
-=======
->>>>>>> c7ddf5ff
         executable = REAL_PATH + 'data/symmetry_failure/monkey_patch_move.sh'
         node = None
         errored = False
 
-        relaxer = FullRelaxer(ncores=NCORES, nnodes=None, node=node,
+        relaxer = FullRelaxer(ncores=ncores, nnodes=None, node=node,
                               res=seed, param_dict=param_dict, cell_dict=cell_dict,
                               debug=True, verbosity=VERBOSITY, executable=executable,
                               exec_test=False, compute_dir=None,
                               start=False)
-<<<<<<< HEAD
-=======
         errored = False
-
->>>>>>> c7ddf5ff
         try:
             relaxer.relax()
         except CalculationError:
             errored = True
-<<<<<<< HEAD
 
         bad_castep_exists = os.path.isdir('bad_castep')
         completed_exists = os.path.isdir('completed')
-=======
->>>>>>> c7ddf5ff
 
         os.chdir(REAL_PATH)
         from shutil import rmtree
@@ -430,23 +415,12 @@
         seed = 'NaP_intermediates_stopped_early'
         errored = False
 
-<<<<<<< HEAD
         try:
-            FullRelaxer(ncores=ncores, nnodes=None, node=node,
+            FullRelaxer(ncores=NCORES, nnodes=None, node=node,
                         res=seed, param_dict=param_dict, cell_dict=cell_dict,
                         debug=False, verbosity=VERBOSITY, killcheck=True, memcheck=False,
                         reopt=True, executable=executable,
                         start=True)
-=======
-        relaxer = FullRelaxer(ncores=NCORES, nnodes=None, node=node,
-                              res=seed, param_dict=param_dict, cell_dict=cell_dict,
-                              debug=False, verbosity=VERBOSITY, killcheck=True, memcheck=False,
-                              reopt=True, executable=executable,
-                              start=False)
-        errored = False
-        try:
-            relaxer.relax()
->>>>>>> c7ddf5ff
         except CalculationError:
             errored = True
 
