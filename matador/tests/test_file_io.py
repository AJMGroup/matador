--- conflicted
+++ resolved
@@ -460,8 +460,7 @@
             self.assertEqual(test_dict['write_checkpoint'], 'none', msg='Wrong db=False checkpointing!')
             self.assertEqual(test_dict['write_cell_structure'], True, msg='Wrong db=False cell_structure!')
 
-<<<<<<< HEAD
-    def testTrickyParam(self):
+    def test_tricky_param(self):
         from matador.scrapers.castep_scrapers import param2dict
         param_fname = REAL_PATH + 'data/tricky_param.param'
         failed_open = False
@@ -485,10 +484,7 @@
             self.assertEqual(test_dict['devel_code'], 'xc_bee: true\nxc_bee_rand_seed: 2\n# including comment\nxc_bee_num_trials: 100\n', msg='Failed to read devel code')
             self.assertEqual(len(test_dict), 14)
 
-    def testPhononScraper(self):
-=======
     def test_phonon_scraper(self):
->>>>>>> c5cebc5f
         from matador.scrapers import phonon2dict
         phonon_fname = REAL_PATH + 'data/K8SnP4.phonon'
         failed_open = False
