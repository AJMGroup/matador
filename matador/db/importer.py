--- conflicted
+++ resolved
@@ -367,12 +367,9 @@
             multi = True
         if file_lists[root]['cell_count'] == 1:
             cell_dict, success = cell2dict(file_lists[root]['cell'][0],
-<<<<<<< HEAD
-                                           debug=self.debug, noglob=True,
-=======
+                                           db=True,
                                            debug=self.debug,
-                                           db=True,
->>>>>>> c7ddf5ff
+                                           noglob=True,
                                            verbosity=self.verbosity)
             cell = success
             if not success:
@@ -413,7 +410,7 @@
             input_dict.update(param_dict)
             input_dict['source'] = cell_dict['source'] + param_dict['source']
         else:
-            self.logfile.write('! {} failed to scrape any cell and param\n'.format(root))
+            self.logfile.write('! {} failed to scrape any cell and param \n'.format(root))
 
         # create res dicts and combine them with input_dict
         from matador.utils.cursor_utils import loading_bar
@@ -480,7 +477,7 @@
         for _, file in enumerate(loading_bar(file_lists[root]['castep'])):
             castep_dict, success = castep2dict(file, debug=False, verbosity=self.verbosity)
             if not success:
-                self.logfile.write('! {}\n'.format(castep_dict))
+                self.logfile.write('! {}'.format(castep_dict))
             else:
                 final_struct = castep_dict
                 if not self.dryrun:
